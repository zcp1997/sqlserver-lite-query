--- conflicted
+++ resolved
@@ -1,11 +1,7 @@
 {
   "$schema": "https://schema.tauri.app/config/2",
   "productName": "sqlserver-viewer-lite",
-<<<<<<< HEAD
-  "version": "0.0.2",
-=======
   "version": "0.0.3",
->>>>>>> 5e9e53c6
   "identifier": "com.sqlserver-viewer-lite.app",
   "build": {
     "beforeDevCommand": "pnpm dev",
